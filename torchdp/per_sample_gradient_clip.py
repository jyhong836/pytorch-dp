--- conflicted
+++ resolved
@@ -29,180 +29,6 @@
 from typing import Callable, List, Tuple
 
 import torch
-<<<<<<< HEAD
-import numpy as np
-
-from . import autograd_grad_sample
-from . import stats
-
-
-__clip_value_calculation_params__ = {'method' : 'none',
-                                     'factor' : -1,
-                                     'percentile' : .875}
-
-
-def _calc_thresh(data : torch.Tensor,
-                   method : str = 'none',
-                   current_max : float = -1,
-                   factor : float = -1,
-                   percentile : float = .875) -> float:
-    """
-    Calculates the clipping threshold by looking at the layer norms
-    of each example. Three methods are supported: static threshold,
-    threshold calculated based on mean and variance of the norms, and
-    threshold calculated based on percentile values of the norms.
-    """
-    method = method.lower()
-    if method == 'none':
-        return current_max
-    elif method == 'mean_var':
-        return max(data.min().item(),
-                   data.mean().item() + factor * data.std().item() + 1e-8)
-    elif method == 'pvalue':
-        cut = max(1, int(data.numel() * (1 - percentile)))
-        return torch.kthvalue(data, cut)[0].item()
-
-
-def clip_per_sample_grad_norm_(model, max_norm) -> float:
-    r"""Clips the grad_sample stored in .grad_sample by computing a per-sample
-    norm clip factor, using it to rescale each sample's gradient in
-    .grad_sample to norm clip, then averaging them back into .grad.
-
-    The gradients of the model's parameters are modified in-place.
-
-    We assume the batch size is the first dimension.
-
-    Arguments:
-        tensor (Tensor): a single Tensor whose norm will be normalized
-        max_norm (float or int): max norm of the gradients
-
-    Returns:
-        New total norm of the tensor.
-    """
-    per_sample_norm = get_total_per_sample_grad_norm(model)
-    max_norm = _calc_thresh(per_sample_norm, current_max=float(max_norm),
-                            **__clip_value_calculation_params__)
-    # Each sample gets clipped independently. This is a tensor of size B
-    per_sample_clip_factor = max_norm / (per_sample_norm + 1e-6)
-
-    # We are *clipping* the gradient, so if the factor is ever >1 we set it to 1
-    per_sample_clip_factor = per_sample_clip_factor.clamp(max=1.0)
-    b_sz = len(per_sample_clip_factor)
-
-    # We recompute .grad from .grad_sample by simply averaging it over the B dim
-    sign_switched = 0
-    total_num = 0
-    for p in model.parameters():
-        if p.requires_grad:
-            pre_clip_pos = p.grad_sample.mean(0) > 0
-            p.grad = torch.einsum("i,i...", per_sample_clip_factor, p.grad_sample) / b_sz
-            post_clip_pos = p.grad > 0
-            sign_switched += (pre_clip_pos ^ post_clip_pos).sum()
-            total_num += post_clip_pos.numel()
-    sign_switched = float(sign_switched) / total_num
-    stats.update(stats.StatType.CLIPPING, 'AllLayers',
-                 clip=max_norm,
-                 max=per_sample_norm.max(),
-                 mean=per_sample_norm.mean(),
-                 median=per_sample_norm.median(),
-                 percent=(per_sample_norm > max_norm).to(dtype=torch.float64).mean(),
-                 switch=sign_switched)
-    return max_norm
-
-
-def clip_per_sample_layer_grad_norm_(model, max_norm) -> float:
-    r"""Clips the grad_sample stored in .grad_sample by computing a per-sample
-    norm clip factor, using it to rescale each sample's gradient in
-    .grad_sample to norm clip, then averaging them back into .grad.
-
-    The gradients of the model's parameters are modified in-place.
-
-    We assume the batch size is the first dimension.
-
-    Arguments:
-        tensor (Tensor): a single Tensor whose norm will be normalized
-        max_norm (float or int): max norm of the gradients of each layer
-
-    Returns:
-        New total norm of the tensor. The norm of all layers is computed by
-        torch.norm([max norm of layer 1, max norm of layer 2,... ])
-    """
-    per_sample_layer_norms = get_total_per_sample_grad_norm(model, reduce_layer=False)
-    n_layers = per_sample_layer_norms.shape[1]  # num of layers that requires grad.
-    max_norm = [_calc_thresh(per_sample_layer_norms[:, i], current_max=float(max_norm),
-                             **__clip_value_calculation_params__) for i in range(n_layers)]
-    # Each sample gets clipped independently. This is a tensor of size B
-    per_sample_clip_factor = [(max_norm[i] / (per_sample_layer_norms[:, i] + 1e-6)).clamp(max=1.0)
-                              for i in range(n_layers)]
-    total_max_norm = np.linalg.norm(max_norm)
-    # total_max_norm = max_norm[0]  # TODO this may be wrong
-
-    # We are *clipping* the gradient, so if the factor is ever >1 we set it to 1
-    # per_sample_clip_factor = per_sample_clip_factor.clamp(max=1.0)
-    b_sz = len(per_sample_clip_factor[0])
-
-    # We recompute .grad from .grad_sample by simply averaging it over the B dim
-    sign_switched = 0
-    total_num = 0
-    i_layer = 0  # index of layer that requires grad.
-    for p_name, p in model.named_parameters():
-        if p.requires_grad:
-            if p_name.endswith("bias"):
-                # print("!!!!")
-                i_layer -= 1
-            # print(f"{p_name}")
-            pre_clip_pos = p.grad_sample.mean(0) > 0
-            p.grad = torch.einsum("i,i...", per_sample_clip_factor[i_layer], p.grad_sample) / b_sz
-            post_clip_pos = p.grad > 0
-            sign_switched += (pre_clip_pos ^ post_clip_pos).sum()
-            total_num += post_clip_pos.numel()
-            i_layer += 1
-    sign_switched = float(sign_switched) / total_num
-    stats.update(stats.StatType.CLIPPING, 'AllLayers',
-                 # clip=max_norm,  # this is a list of max_norm for all layers.
-                 # max=per_sample_norm.max(),
-                 # mean=per_sample_norm.mean(),
-                 # median=per_sample_norm.median(),
-                 # percent=(per_sample_norm > max_norm).to(dtype=torch.float64).mean(),
-                 switch=sign_switched)
-    return total_max_norm
-
-
-def get_per_sample_norm(t, name, stat):
-    aggregation_dims = [i for i in range(1, len(t.shape))]  # All dims except the first
-    t_squared = t * t  # elementwise
-    batch_norms = torch.sqrt(t_squared.sum(dim=aggregation_dims))
-    normalized_per_coordinate_value = t.abs().sum(dim=aggregation_dims) / t[0].numel()
-    stat[f'{name}:max'] = normalized_per_coordinate_value.max()
-    stat[f'{name}:mean'] = normalized_per_coordinate_value.mean()
-    stat[f'{name}:unnormalized_max'] = batch_norms.max()
-    return batch_norms
-
-
-def get_total_per_sample_grad_norm(model, reduce_layer=True):
-    stat = {}
-    if not reduce_layer:
-        all_layers_norms = []
-        for name, p in model.named_parameters():
-            if p.requires_grad:
-                norms = get_per_sample_norm(p.grad_sample, name, stat)
-                if name.endswith("bias"):
-                    weight_norm = all_layers_norms.pop()
-                    norms = torch.norm(torch.stack([norms, weight_norm], dim=-1), dim=1)
-                all_layers_norms += [norms]
-        all_layers_norms = torch.stack(all_layers_norms, dim=-1)
-    else:
-        all_layers_norms = torch.stack(
-            [get_per_sample_norm(p.grad_sample, name, stat)\
-                for name, p in model.named_parameters() if p.requires_grad], dim=-1
-        )
-    stats.update(stats.StatType.CLIPPING, 'IndividualLayers', **stat)
-    return all_layers_norms.norm(2, dim=1) if reduce_layer else all_layers_norms
-
-
-class PerSampleGradientClipper:
-    def __init__(self, module, max_norm, batch_dim=0, layer_wise=False):
-=======
 from torch import nn
 from .utils.tensor_utils import calc_sample_norms
 
@@ -218,7 +44,6 @@
         batch_first: bool = True,
         loss_reduction: str = "mean",
     ):
->>>>>>> e050b98d
         """
         Attaches to a module, and clips all grad_sample in the backward
         pass. It then puts them in each parameter's .grad.
@@ -231,14 +56,6 @@
                 the batch, if `False` the second dimension is the batch.
         """
         self.module = module
-<<<<<<< HEAD
-        autograd_grad_sample.add_hooks(self.module)
-        self.max_norm = max_norm
-        self.true_max_norm = max_norm  # the max norm according to clipping strategy.
-        self.hooks_attached = True
-        self.batch_dim = batch_dim
-        self.layer_wise = layer_wise
-=======
         autograd_grad_sample.add_hooks(
             self.module, batch_first=batch_first, loss_reduction=loss_reduction
         )
@@ -252,7 +69,6 @@
 
     def set_on_batch_clip_func(self, on_batch_clip_func: Callable[..., None]):
         self.on_batch_clip_func = on_batch_clip_func
->>>>>>> e050b98d
 
     def __del__(self):
         self.close()
@@ -368,15 +184,6 @@
             if p.requires_grad
         )
 
-<<<<<<< HEAD
-        if self.layer_wise:
-            max_norm = clip_per_sample_layer_grad_norm_(self.module, self.max_norm)
-        else:
-            max_norm = clip_per_sample_grad_norm_(self.module, self.max_norm)
-        self.true_max_norm = max_norm
-        autograd_grad_sample.clear_backprops(self.module)
-        return max_norm
-=======
     def _scale_summed_grad(self, summed_grad, batch_size):
         """ Depending on the loss type, summed grad might need to be averaged over batch
         """
@@ -435,5 +242,4 @@
                 per_sample_grad=per_sample_grad,
                 grad_before_clip=grad_before_clip,
                 grad_after_clip=grad_after_clip,
-            )
->>>>>>> e050b98d
+            )