--- conflicted
+++ resolved
@@ -2,13 +2,8 @@
 # Copyright (c) Facebook, Inc. and its affiliates. All Rights Reserved
 import os
 import types
-<<<<<<< HEAD
-from typing import List
-import numpy as np
-=======
 import warnings
 from typing import List, Union
->>>>>>> e050b98d
 
 import torch
 from torch import nn
@@ -16,15 +11,8 @@
 from .privacy_metric import PrivacyMetric, DPOutOfBudgetError
 from . import privacy_analysis as tf_privacy
 from .dp_model_inspector import DPModelInspector
-<<<<<<< HEAD
-from . import stats
-from .per_sample_gradient_clip import (
-    PerSampleGradientClipper,
-    __clip_value_calculation_params__ as clipping_method)
-=======
 from .per_sample_gradient_clip import PerSampleGradientClipper
 from .utils import clipping
->>>>>>> e050b98d
 
 
 class PrivacyEngine:
@@ -37,17 +25,12 @@
         noise_multiplier: float,
         max_grad_norm: Union[float, List[float]],
         grad_norm_type: int = 2,
-<<<<<<< HEAD
-        batch_dim: int = 0,
+        batch_first: bool = True,
         privacy_budget: PrivacyMetric = None,
         batch_type: str = "shuffle",
-        layer_wise_clip: bool = False,
-=======
-        batch_first: bool = True,
-        target_delta: float = 1e-6,
+        target_delta: float = 1e-8,
         loss_reduction: str = "mean",
         **misc_settings,
->>>>>>> e050b98d
     ):
         """
 
@@ -74,31 +57,22 @@
         self.noise_multiplier = noise_multiplier
         self.max_grad_norm = max_grad_norm
         self.grad_norm_type = grad_norm_type
-<<<<<<< HEAD
-        self.batch_dim = batch_dim
+        self.batch_first = batch_first
+        self.target_delta = target_delta
+
         self.privacy_budget = privacy_budget
         # self.n_batches_per_epoch = n_batches_per_epoch  # this will be estimated by `1/self.sample_rate`
         self.batch_type = batch_type
-        self.layer_wise_clip = layer_wise_clip
         if privacy_budget is not None:
             self._residual_budget = privacy_budget
-            # self._accumulate_cost = privacy_budget.zero()
-=======
-        self.batch_first = batch_first
-        self.target_delta = target_delta
->>>>>>> e050b98d
 
         # pyre-fixme[6]: Expected `int` for 1st param but got `None`.
         self._set_seed(None)
         self.validator = DPModelInspector()
-<<<<<<< HEAD
         self.clipper: PerSampleGradientClipper = None  # lazy initialization in attach
-=======
-        self.clipper = None  # lazy initialization in attach
         self.misc_settings = misc_settings
 
         self.loss_reduction = loss_reduction
->>>>>>> e050b98d
 
     def detach(self):
         optim = self.optimizer
@@ -146,14 +120,10 @@
             )
 
         self.clipper = PerSampleGradientClipper(
-<<<<<<< HEAD
-            self.module, self.max_grad_norm, self.batch_dim, self.layer_wise_clip
-=======
             self.module, norm_clipper, self.batch_first
->>>>>>> e050b98d
         )
 
-        def dp_step(self, closure=None, disable_clip=False):
+        def dp_step(self, closure=None):
             if closure is not None:
                 _closure = closure
                 def private_closure():
@@ -162,7 +132,7 @@
                     return orig_loss
                 closure = private_closure
             else:
-                self.privacy_engine.step(disable_clip=disable_clip)
+                self.privacy_engine.step()
             self.original_step(closure)
 
         # pyre-fixme[16]: `Optimizer` has no attribute `privacy_engine`.
@@ -197,17 +167,13 @@
         )
         return rdp
 
-<<<<<<< HEAD
-    def get_privacy_spent(self, target_delta: float):
+    # pyre-fixme[9]: target_delta has type `float`; used as `None`.
+    def get_privacy_spent(self, target_delta: float = None):
         """Compute the exact privacy spent by Moment Accountant.
         TODO Add analytical DP accountant which will be more precise.
         """
-=======
-    # pyre-fixme[9]: target_delta has type `float`; used as `None`.
-    def get_privacy_spent(self, target_delta: float = None):
         if target_delta is None:
             target_delta = self.target_delta
->>>>>>> e050b98d
         rdp = self.get_renyi_divergence() * self.steps
         return tf_privacy.get_privacy_spent(self.alphas, rdp, target_delta)
 
@@ -244,23 +210,8 @@
                 # print(cost, cost__)
         return self.noise_multiplier
 
-    def step(self, disable_clip=False):
+    def step(self):
         self.steps += 1
-<<<<<<< HEAD
-        if not disable_clip:
-            max_norm = self.clipper.step()  # TODO move this out and make a accumulated clipper to save memory usage.
-        noise_multiplier = self.request_budget()
-        for p in self.module.parameters():
-            if p.requires_grad and self.noise_multiplier > 0:
-                noise = torch.normal(
-                    0,
-                    noise_multiplier * self.clipper.true_max_norm,
-                    p.grad.shape,
-                    device=self.device,
-                    generator=self.secure_generator,
-                )
-                p.grad += noise / self.clipper.batch_size  # TODO Change the batch size to be accumulated?
-=======
         self.clipper.clip_and_accumulate()
         clip_values, batch_size = self.clipper.pre_step()
 
@@ -288,13 +239,11 @@
             if self.loss_reduction == "mean":
                 noise /= batch_size
             p.grad += noise
->>>>>>> e050b98d
 
     def to(self, device):
         self.device = device
         return self
 
-<<<<<<< HEAD
     def get_budget_usage(self, str_only=True):
         if self.privacy_budget is None:
             return "" if str_only else None
@@ -302,178 +251,16 @@
             return f"residual budget = {self._residual_budget:3g}/{self.privacy_budget:3g}"
         else:
             return self._residual_budget
-
-
-class NoiseScheduler(object):
-    def __init__(self):
-        self.stat = {}
-
-    def __call__(self, t, param_dict):
-        return param_dict['initial_noise_multiplier']
-
-    def update_stat(self, stat):
-        self.stat = stat
-
-
-class PredefinedSch(NoiseScheduler):
-    def __init__(self, sigmas, sample_rate=1.):
-        super().__init__()
-        self._sigmas = sigmas
-        self.sample_rate = sample_rate
-
-    def __call__(self, t, **param_dict):
-        return self._sigmas[int(t*self.sample_rate)]
-
-
-class ExpDecaySch(NoiseScheduler):
-    def __call__(self, t, initial_noise_multiplier=10., k=0.01, **param_dict):
-        if param_dict["batch_type"] == "shuffle":
-            # t and i_epoch both start from 0.
-            t = np.floor(t * param_dict['sample_rate'])  # index of current epoch.
-        return initial_noise_multiplier * np.exp(- k * t)
-
-
-class StepDecaySch(NoiseScheduler):
-    def __call__(self, t, initial_noise_multiplier=10., k=0.6, period=10, **param_dict):
-        if param_dict["batch_type"] == "shuffle":
-            # t and i_epoch both start from 0.
-            t = np.floor(t * param_dict['sample_rate'])  # index of current epoch.
-        return initial_noise_multiplier * (k ** (t // period))
-
-
-class ValDecaySch(NoiseScheduler):
-    def __init__(self):
-        super().__init__()
-        self.stat["noise_multiplier"] = None
-        self.stat["val_acc"] = None
-        self.initial_noise_multiplier = None
-        self.k = None
-        self.delta = 0.01
-        self.period = 10
-        self.epoch = 0
-
-    def __call__(self, t, initial_noise_multiplier=10., k=0.01, period=10, **param_dict):
-        if self.stat["noise_multiplier"] is None:
-            self.stat["noise_multiplier"] = initial_noise_multiplier
-            self.initial_noise_multiplier = initial_noise_multiplier
-            self.k = k
-            self.period = period
-        return self.stat["noise_multiplier"]
-
-    def update_stat(self, stat):
-        if self.epoch % self.period == 0:
-            if self.stat["val_acc"] is None:
-                self.stat["val_acc"] = stat["val_acc"]
-            else:
-                if stat["val_acc"] - self.stat["val_acc"] < self.delta:
-                    self.stat["noise_multiplier"] *= (1 - self.k)
-                self.stat["val_acc"] = stat["val_acc"]
-        self.epoch += 1
-
-
-class DynamicPrivacyEngine(PrivacyEngine):
-    def __init__(
-        self,
-        module: nn.Module,
-        batch_size: int,
-        sample_size: int,
-        alphas: List[float],
-        max_grad_norm: float,
-        grad_norm_type: int = 2,
-        batch_dim: int = 0,
-        privacy_budget: PrivacyMetric = None,
-        batch_type: str = "shuffle",
-        layer_wise_clip: bool = False,
-        dynamic_sch_func: NoiseScheduler = None,  # e.g., lambda t, param_dict: 10. (return constant).
-        **dyn_fun_param
-    ):
-        """
-        Args:
-            dyn_fun_param: Dict of parameters for dynamic_sch_func. Possible params which depends on the sch_func:
-                dynamic_interval: The step interval for updating noise multiplier. Use this to make epoch-wise
-                    schedule. For example, set it to be the number of batch in one epoch.
-                initial_noise_multiplier: The initial noise.
-        """
-        initial_noise_multiplier = dyn_fun_param["initial_noise_multiplier"]
-        super(DynamicPrivacyEngine, self).__init__(module, batch_size, sample_size, alphas, initial_noise_multiplier,
-                                                   max_grad_norm, grad_norm_type, batch_dim,
-                                                   privacy_budget=privacy_budget, batch_type=batch_type,
-                                                   layer_wise_clip=layer_wise_clip)
-        self.step_noise_multipliers = []
-        self.accumulated_rdp = None
-        if dynamic_sch_func is None:
-            def dynamic_sch_func(t, param_dict): return dyn_fun_param["initial_noise_multiplier"]
-        self.dynamic_sch_func = dynamic_sch_func
-        self.dyn_fun_param = dyn_fun_param
-        self.dyn_fun_param["batch_type"] = self.batch_type
-        self.dyn_fun_param["sample_rate"] = self.sample_rate
-
-    def step(self, disable_clip=False):
-        noise_multiplier = self.dynamic_sch_func(self.steps, **self.dyn_fun_param)
-        old_noise_multiplier = self.noise_multiplier
-        self.noise_multiplier = noise_multiplier
-        try:
-            # Try to apply the noise multiplier.
-            super().step(disable_clip=disable_clip)
-            self.record_step_noise_multiplier(self.noise_multiplier)
-        except DPOutOfBudgetError as e:
-            self.noise_multiplier = old_noise_multiplier
-            raise e
-
-    def record_step_noise_multiplier(self, noise_multiplier):
-        self.step_noise_multipliers += [self.noise_multiplier]  # record noise multiplier.
-        stats.update(stats.StatType.PRIVACY, 'AllLayers', noise_multiplier=self.noise_multiplier)
-        # TODO try to disable this?
-        # step_rdp = tf_privacy.compute_rdp(self.sample_rate, noise_multiplier, 1, self.alphas)
-        # if self.accumulated_rdp is None:
-        #     self.accumulated_rdp = step_rdp
-        # else:
-        #     self.accumulated_rdp = step_rdp + self.accumulated_rdp
-
-    def get_renyi_divergence(self):
-        # TODO use this to verify the dynamic.
-        # self.validate_noise_dynamic()
-        step_rdps = torch.tensor(
-            [tf_privacy.compute_rdp(
-                self.sample_rate, noise_multiplier, 1, self.alphas
-            ) for noise_multiplier in self.step_noise_multipliers]
-        )
-        # print(step_rdps.shape)  # [n_batch, n_alpha]
-        return step_rdps
-
-    def validate_noise_dynamic(self):
-        """Check the step noise multipliers in current epoch. This will also check if the
-        batch round the number of samples by examining the sample_rate."""
-        # FIXME this will be very inefficient to do in steps.
-        if self.batch_type == "shuffle":
-            # TODO check epoch-wise constant noise.
-            n_batchs_per_epoch = 1/self.sample_rate
-            assert n_batchs_per_epoch.is_integer(), "Number of batch is not integer. Try to " \
-                                                    "select batch size to round the data size."
-            n_batchs_per_epoch = int(n_batchs_per_epoch)
-            T = len(self.step_noise_multipliers) - 1
-            if T + 1 < n_batchs_per_epoch:
-                return
-            epoch = int(np.floor(T * self.sample_rate))
-            start = epoch*n_batchs_per_epoch
-            end = np.minimum((epoch+1)*n_batchs_per_epoch, T)
-            # print(start, len(self.step_noise_multipliers), T)
-            assert np.sum(np.abs(np.array(self.step_noise_multipliers[start:end]) - self.step_noise_multipliers[start])) < 1e-3, f"Step noise is not constant at epoch {epoch}."
-
-    def get_privacy_spent(self, target_delta: float):
-        if self.accumulated_rdp is None:
-            return np.inf, np.nan
-        else:
-            return tf_privacy.get_privacy_spent(self.alphas, self.accumulated_rdp, target_delta)
-=======
+    
     def virtual_step(self):
         self.clipper.clip_and_accumulate()
 
     def _generate_noise(self, max_norm, parameter):
-        if self.noise_multiplier > 0:
+        noise_multiplier = self.request_budget()
+        if noise_multiplier > 0:
             return torch.normal(
                 0,
-                self.noise_multiplier * max_norm,
+                noise_multiplier * max_norm,
                 parameter.grad.shape,
                 device=self.device,
                 generator=self.secure_generator,
@@ -492,5 +279,4 @@
             torch.random.manual_seed(self.secure_seed)
             if self.device.type == "cpu"
             else torch.cuda.manual_seed(self.secure_seed)
-        )
->>>>>>> e050b98d
+        )